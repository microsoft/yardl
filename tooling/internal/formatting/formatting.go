--- conflicted
+++ resolved
@@ -116,15 +116,11 @@
 var initialSnakeCaseRegex = regexp2.MustCompile(`((?<=\p{Ll})(\p{Lu}))|(?<!(\b|_)\p{Ll})((?<=\p{Ll})(\d))|(?<!\b|_)(\p{Lu})(?=\p{Ll})`, regexp2.ExplicitCapture)
 var digitGroupSnakeCaseRegex = regexp2.MustCompile(`_\d+`, regexp2.ExplicitCapture)
 
-<<<<<<< HEAD
-func delimitWithUnderscores(str string) string {
-	s, err := snakeCaseRegex.Replace(str, `_$&`, -1, -1)
-=======
-// A PascalCased of camelCased string will be converted to snake_case
+// A PascalCased or camelCased string will be converted to snake_case.
 // Numbers will be separated by an underscore, unless preceded by an uppercase
 // or the number is greater than 4 and a power of 2. This is to not break apart type
 // names like int32 or bas64.
-func ToSnakeCase(str string) string {
+func delimitWithUnderscores(str string) string {
 	s, err := initialSnakeCaseRegex.Replace(str, `_$&`, -1, -1)
 	if err != nil {
 		panic(err)
@@ -142,10 +138,10 @@
 
 	}, -1, -1)
 
->>>>>>> ec24b4e1
 	if err != nil {
 		panic(err)
 	}
+
 	return s
 }
 
